--- conflicted
+++ resolved
@@ -30,11 +30,7 @@
     # create the testing environment
     - conda create -n testenv --yes python=$PYTHON_VERSION pip
     - source activate testenv
-<<<<<<< HEAD
-    - conda install --yes numpy==$NUMPY_VERSION scipy==$SCIPY_VERSION scikit-learn==$SKLEARN_VERSION pandas==$PANDAS_VERSION nose pytest pytest-cov sphinx jupyter
-=======
     - conda install -n testenv --yes numpy==$NUMPY_VERSION scipy==$SCIPY_VERSION scikit-learn==$SKLEARN_VERSION pandas==$PANDAS_VERSION statsmodels==$STATSMODELS_VERSION cython nose pytest pytest-cov sphinx jupyter
->>>>>>> 90a90273
     - pip install sphinx_rtd_theme
     - pip install scikit-posthocs
     - pip install nbsphinx
