--- conflicted
+++ resolved
@@ -1,35 +1,26 @@
 import numpy as np
 import pandas as pd
-<<<<<<< HEAD
 from sklearn.utils.validation import check_is_fitted
 from sklearn.utils.validation import check_random_state
 from statsmodels.tsa.seasonal import seasonal_decompose
 
 from sktime.transformers.base import BaseTransformer
 from sktime.transformers.compose import Tabulariser
-from sktime.utils.data_container import tabularize, concat_nested_arrays, get_time_index
+from sktime.utils.data_container import get_time_index
+from sktime.utils.data_container import tabularize, concat_nested_arrays
 from sktime.utils.time_series import fit_trend, remove_trend, add_trend
-from sktime.utils.validation import check_equal_index, validate_sp, check_ts_array, check_is_fitted_in_transform
+from sktime.utils.validation import check_equal_index, check_ts_array
+from sktime.utils.validation import validate_sp, check_is_fitted_in_transform
 
 __all__ = ['RandomIntervalSegmenter',
            'IntervalSegmenter',
            'DerivativeSlopeTransformer',
            'Detrender',
-           "Deseasonaliser",
-           'Deseasonalizer']
-
-__author__ = ["Markus Löning", "Jason Lines"]
-=======
-
-from sktime.utils.validation import check_equal_index, check_ts_array
-from sktime.utils.transformations import tabularize, detabularize, concat_nested_arrays
-from sktime.transformers.base import BaseTransformer
-
-
-__all__ = ['RandomIntervalSegmenter', 'IntervalSegmenter', 'DerivativeSlopeTransformer', 'TimeSeriesConcatenator',
+           'Deseasonaliser',
+           'Deseasonalizer',
            'PlateauFinder']
+
 __author__ = ["Markus Löning", "Jason Lines", "Piotr Oleśkiewicz"]
->>>>>>> a2536e5c
 
 
 class IntervalSegmenter(BaseTransformer):
@@ -401,7 +392,6 @@
         Xt.columns = X.columns
         return Xt
 
-<<<<<<< HEAD
     def inverse_transform(self, X, y=None):
         """Inverse transform X
 
@@ -455,26 +445,11 @@
         Seasonal periodicity
     model : str {'additive', 'multiplicative'}, optional (default='additive')
         Model to use for estimating seasonal component
-=======
-
-class PlateauFinder(BaseTransformer):
-    """Transformer that finds segments of the same given value, plateau in the time series, and
-    returns the starting indices and lengths.
-
-    Parameters
-    ----------
-    value : {int, float, np.nan, np.inf}
-        Value for which to find segments
-    min_length : int
-        Minimum lengths of segments with same value to include.
-        If min_length is set to 1, the transformer can be used as a value finder.
->>>>>>> a2536e5c
     check_input : bool, optional (default=True)
         When set to ``True``, inputs will be validated, otherwise inputs are assumed to be valid
         and no checks are performed. Use with caution.
     """
 
-<<<<<<< HEAD
     def __init__(self, sp=1, model='additive', check_input=True):
         self.sp = validate_sp(sp)
         allowed_models = ('additive', 'multiplicative')
@@ -623,7 +598,24 @@
 
 
 Deseasonalizer = Deseasonaliser
-=======
+
+
+class PlateauFinder(BaseTransformer):
+    """Transformer that finds segments of the same given value, plateau in the time series, and
+    returns the starting indices and lengths.
+
+    Parameters
+    ----------
+    value : {int, float, np.nan, np.inf}
+        Value for which to find segments
+    min_length : int
+        Minimum lengths of segments with same value to include.
+        If min_length is set to 1, the transformer can be used as a value finder.
+    check_input : bool, optional (default=True)
+        When set to ``True``, inputs will be validated, otherwise inputs are assumed to be valid
+        and no checks are performed. Use with caution.
+    """
+
     def __init__(self, value=np.nan, min_length=2, check_input=True):
         self.value = value
         self.min_length = min_length
@@ -689,5 +681,4 @@
         column_prefix = "%s_%s" % (column_name, "nan" if np.isnan(self.value) else str(self.value))
         Xt["%s_starts" % column_prefix] = pd.Series(self._starts)
         Xt["%s_lengths" % column_prefix] = pd.Series(self._lengths)
-        return Xt
->>>>>>> a2536e5c
+        return Xt